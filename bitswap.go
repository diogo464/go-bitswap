package bitswap

import (
	"context"
	"fmt"

	"github.com/ipfs/go-bitswap/client"
	"github.com/ipfs/go-bitswap/internal/defaults"
	"github.com/ipfs/go-bitswap/message"
	"github.com/ipfs/go-bitswap/network"
	"github.com/ipfs/go-bitswap/server"
	"github.com/ipfs/go-bitswap/tracer"
	"github.com/ipfs/go-metrics-interface"

	blocks "github.com/ipfs/go-block-format"
	"github.com/ipfs/go-cid"
	blockstore "github.com/ipfs/go-ipfs-blockstore"
	exchange "github.com/ipfs/go-ipfs-exchange-interface"
	logging "github.com/ipfs/go-log"
	"github.com/libp2p/go-libp2p/core/peer"

	"go.uber.org/multierr"
)

var log = logging.Logger("bitswap")

// old interface we are targeting
type bitswap interface {
	Close() error
	GetBlock(ctx context.Context, k cid.Cid) (blocks.Block, error)
	GetBlocks(ctx context.Context, keys []cid.Cid) (<-chan blocks.Block, error)
	GetWantBlocks() []cid.Cid
	GetWantHaves() []cid.Cid
	GetWantlist() []cid.Cid
	IsOnline() bool
	LedgerForPeer(p peer.ID) *server.Receipt
	NewSession(ctx context.Context) exchange.Fetcher
	NotifyNewBlocks(ctx context.Context, blks ...blocks.Block) error
	PeerConnected(p peer.ID)
	PeerDisconnected(p peer.ID)
	ReceiveError(err error)
	ReceiveMessage(ctx context.Context, p peer.ID, incoming message.BitSwapMessage)
	Stat() (*Stat, error)
	WantlistForPeer(p peer.ID) []cid.Cid
}

var _ exchange.SessionExchange = (*Bitswap)(nil)
var _ bitswap = (*Bitswap)(nil)
var HasBlockBufferSize = defaults.HasBlockBufferSize

type Bitswap struct {
	*client.Client
	*server.Server

	tracer tracer.Tracer
	net    network.BitSwapNetwork
}

func New(ctx context.Context, net network.BitSwapNetwork, bstore blockstore.Blockstore, options ...Option) *Bitswap {
	bs := &Bitswap{
		net: net,
	}

	var serverOptions []server.Option
	var clientOptions []client.Option

	for _, o := range options {
		switch typedOption := o.v.(type) {
		case server.Option:
			serverOptions = append(serverOptions, typedOption)
		case client.Option:
			clientOptions = append(clientOptions, typedOption)
		case option:
			typedOption(bs)
		default:
			panic(fmt.Errorf("unknown option type passed to bitswap.New, got: %T, %v; expected: %T, %T or %T", typedOption, typedOption, server.Option(nil), client.Option(nil), option(nil)))
		}
	}

	if bs.tracer != nil {
		var tracer tracer.Tracer = nopReceiveTracer{bs.tracer}
		clientOptions = append(clientOptions, client.WithTracer(tracer))
		serverOptions = append(serverOptions, server.WithTracer(tracer))
	}

	if HasBlockBufferSize != defaults.HasBlockBufferSize {
		serverOptions = append(serverOptions, server.HasBlockBufferSize(HasBlockBufferSize))
	}

	ctx = metrics.CtxSubScope(ctx, "bitswap")

	bs.Server = server.New(ctx, net, bstore, serverOptions...)
	bs.Client = client.New(ctx, net, bstore, append(clientOptions, client.WithBlockReceivedNotifier(bs.Server))...)
	net.Start(bs) // use the polyfill receiver to log received errors and trace messages only once

	return bs
}

<<<<<<< HEAD
// Bitswap instances implement the bitswap protocol.
type Bitswap struct {
	pm *bspm.PeerManager

	// the provider query manager manages requests to find providers
	pqm *bspqm.ProviderQueryManager

	// the engine is the bit of logic that decides who to send which blocks to
	engine *decision.Engine

	// network delivers messages on behalf of the session
	network bsnet.BitSwapNetwork

	// blockstore is the local database
	// NB: ensure threadsafety
	blockstore blockstore.Blockstore

	// manages channels of outgoing blocks for sessions
	notif notifications.PubSub

	// newBlocks is a channel for newly added blocks to be provided to the
	// network.  blocks pushed down this channel get buffered and fed to the
	// provideKeys channel later on to avoid too much network activity
	newBlocks chan cid.Cid
	// provideKeys directly feeds provide workers
	provideKeys chan cid.Cid

	process process.Process

	// Counters for various statistics
	counterLk sync.Mutex
	counters  *counters

	// Metrics interface metrics
	dupMetric         metrics.Histogram
	allMetric         metrics.Histogram
	sentHistogram     metrics.Histogram
	sendTimeHistogram metrics.Histogram

	// External statistics interface
	tracer Tracer

	// the SessionManager routes requests to interested sessions
	sm *bssm.SessionManager

	// the SessionInterestManager keeps track of which sessions are interested
	// in which CIDs
	sim *bssim.SessionInterestManager

	// whether or not to make provide announcements
	provideEnabled bool

	// how long to wait before looking for providers in a session
	provSearchDelay time.Duration

	// how often to rebroadcast providing requests to find more optimized providers
	rebroadcastDelay delay.D

	// how many worker threads to start for decision engine blockstore worker
	engineBstoreWorkerCount int

	// how many worker threads to start for decision engine task worker
	engineTaskWorkerCount int

	// the total number of simultaneous threads sending outgoing messages
	taskWorkerCount int

	// the total amount of bytes that a peer should have outstanding, it is utilized by the decision engine
	engineMaxOutstandingBytesPerPeer int

	// the score ledger used by the decision engine
	engineScoreLedger deciface.ScoreLedger

	// target message size setting for engines peer task queue
	engineTargetMessageSize int

	// indicates what to do when the engine receives a want-block for a block that
	// is not in the blockstore. Either send DONT_HAVE or do nothing.
	// This is used to simulate older versions of bitswap that did nothing instead of sending back a DONT_HAVE.
	engineSetSendDontHaves bool

	// whether we should actually simulate dont haves on request timeout
	simulateDontHavesOnTimeout bool

	taskComparator TaskComparator

	// an optional feature to accept / deny requests for blocks
	peerBlockRequestFilter PeerBlockRequestFilter
}

type counters struct {
	blocksRecvd    uint64
	dupBlocksRecvd uint64
	dupDataRecvd   uint64
	blocksSent     uint64
	dataSent       uint64
	dataRecvd      uint64
	messagesRecvd  uint64
	messagesSent   uint64
}

// GetBlock attempts to retrieve a particular block from peers within the
// deadline enforced by the context.
func (bs *Bitswap) GetBlock(parent context.Context, k cid.Cid) (blocks.Block, error) {
	return bsgetter.SyncGetBlock(parent, k, bs.GetBlocks)
}

// WantlistForPeer returns the currently understood list of blocks requested by a
// given peer.
func (bs *Bitswap) WantlistForPeer(p peer.ID) []cid.Cid {
	var out []cid.Cid
	for _, e := range bs.engine.WantlistForPeer(p) {
		out = append(out, e.Cid)
	}
	return out
}

// LedgerForPeer returns aggregated data about blocks swapped and communication
// with a given peer.
func (bs *Bitswap) LedgerForPeer(p peer.ID) *decision.Receipt {
	return bs.engine.LedgerForPeer(p)
}

// GetBlocks returns a channel where the caller may receive blocks that
// correspond to the provided |keys|. Returns an error if BitSwap is unable to
// begin this request within the deadline enforced by the context.
//
// NB: Your request remains open until the context expires. To conserve
// resources, provide a context with a reasonably short deadline (ie. not one
// that lasts throughout the lifetime of the server)
func (bs *Bitswap) GetBlocks(ctx context.Context, keys []cid.Cid) (<-chan blocks.Block, error) {
	session := bs.sm.NewSession(ctx, bs.provSearchDelay, bs.rebroadcastDelay)
	return session.GetBlocks(ctx, keys)
}

// HasBlock announces the existence of a block to this bitswap service. The
// service will potentially notify its peers.
func (bs *Bitswap) HasBlock(ctx context.Context, blk blocks.Block) error {
	return bs.receiveBlocksFrom(ctx, "", []blocks.Block{blk}, nil, nil)
=======
func (bs *Bitswap) NotifyNewBlocks(ctx context.Context, blks ...blocks.Block) error {
	return multierr.Combine(
		bs.Client.NotifyNewBlocks(ctx, blks...),
		bs.Server.NotifyNewBlocks(ctx, blks...),
	)
>>>>>>> 13c89f1b
}

type Stat struct {
	Wantlist         []cid.Cid
	Peers            []string
	BlocksReceived   uint64
	DataReceived     uint64
	DupBlksReceived  uint64
	DupDataReceived  uint64
	MessagesReceived uint64
	BlocksSent       uint64
	DataSent         uint64
	ProvideBufLen    int
}

func (bs *Bitswap) Stat() (*Stat, error) {
	cs, err := bs.Client.Stat()
	if err != nil {
		return nil, err
	}
	ss, err := bs.Server.Stat()
	if err != nil {
		return nil, err
	}

	return &Stat{
		Wantlist:         cs.Wantlist,
		BlocksReceived:   cs.BlocksReceived,
		DataReceived:     cs.DataReceived,
		DupBlksReceived:  cs.DupBlksReceived,
		DupDataReceived:  cs.DupDataReceived,
		MessagesReceived: cs.MessagesReceived,
		Peers:            ss.Peers,
		BlocksSent:       ss.BlocksSent,
		DataSent:         ss.DataSent,
		ProvideBufLen:    ss.ProvideBufLen,
	}, nil
}

func (bs *Bitswap) Close() error {
	bs.net.Stop()
	return multierr.Combine(
		bs.Client.Close(),
		bs.Server.Close(),
	)
}

func (bs *Bitswap) WantlistForPeer(p peer.ID) []cid.Cid {
	if p == bs.net.Self() {
		return bs.Client.GetWantlist()
	}
	return bs.Server.WantlistForPeer(p)
}

func (bs *Bitswap) PeerConnected(p peer.ID) {
	bs.Client.PeerConnected(p)
	bs.Server.PeerConnected(p)
}

func (bs *Bitswap) PeerDisconnected(p peer.ID) {
	bs.Client.PeerDisconnected(p)
	bs.Server.PeerDisconnected(p)
}

func (bs *Bitswap) ReceiveError(err error) {
	log.Infof("Bitswap Client ReceiveError: %s", err)
	// TODO log the network error
	// TODO bubble the network error up to the parent context/error logger
}

func (bs *Bitswap) ReceiveMessage(ctx context.Context, p peer.ID, incoming message.BitSwapMessage) {
	if bs.tracer != nil {
		bs.tracer.MessageReceived(p, incoming)
	}

	bs.Client.ReceiveMessage(ctx, p, incoming)
	bs.Server.ReceiveMessage(ctx, p, incoming)
}<|MERGE_RESOLUTION|>--- conflicted
+++ resolved
@@ -96,153 +96,11 @@
 	return bs
 }
 
-<<<<<<< HEAD
-// Bitswap instances implement the bitswap protocol.
-type Bitswap struct {
-	pm *bspm.PeerManager
-
-	// the provider query manager manages requests to find providers
-	pqm *bspqm.ProviderQueryManager
-
-	// the engine is the bit of logic that decides who to send which blocks to
-	engine *decision.Engine
-
-	// network delivers messages on behalf of the session
-	network bsnet.BitSwapNetwork
-
-	// blockstore is the local database
-	// NB: ensure threadsafety
-	blockstore blockstore.Blockstore
-
-	// manages channels of outgoing blocks for sessions
-	notif notifications.PubSub
-
-	// newBlocks is a channel for newly added blocks to be provided to the
-	// network.  blocks pushed down this channel get buffered and fed to the
-	// provideKeys channel later on to avoid too much network activity
-	newBlocks chan cid.Cid
-	// provideKeys directly feeds provide workers
-	provideKeys chan cid.Cid
-
-	process process.Process
-
-	// Counters for various statistics
-	counterLk sync.Mutex
-	counters  *counters
-
-	// Metrics interface metrics
-	dupMetric         metrics.Histogram
-	allMetric         metrics.Histogram
-	sentHistogram     metrics.Histogram
-	sendTimeHistogram metrics.Histogram
-
-	// External statistics interface
-	tracer Tracer
-
-	// the SessionManager routes requests to interested sessions
-	sm *bssm.SessionManager
-
-	// the SessionInterestManager keeps track of which sessions are interested
-	// in which CIDs
-	sim *bssim.SessionInterestManager
-
-	// whether or not to make provide announcements
-	provideEnabled bool
-
-	// how long to wait before looking for providers in a session
-	provSearchDelay time.Duration
-
-	// how often to rebroadcast providing requests to find more optimized providers
-	rebroadcastDelay delay.D
-
-	// how many worker threads to start for decision engine blockstore worker
-	engineBstoreWorkerCount int
-
-	// how many worker threads to start for decision engine task worker
-	engineTaskWorkerCount int
-
-	// the total number of simultaneous threads sending outgoing messages
-	taskWorkerCount int
-
-	// the total amount of bytes that a peer should have outstanding, it is utilized by the decision engine
-	engineMaxOutstandingBytesPerPeer int
-
-	// the score ledger used by the decision engine
-	engineScoreLedger deciface.ScoreLedger
-
-	// target message size setting for engines peer task queue
-	engineTargetMessageSize int
-
-	// indicates what to do when the engine receives a want-block for a block that
-	// is not in the blockstore. Either send DONT_HAVE or do nothing.
-	// This is used to simulate older versions of bitswap that did nothing instead of sending back a DONT_HAVE.
-	engineSetSendDontHaves bool
-
-	// whether we should actually simulate dont haves on request timeout
-	simulateDontHavesOnTimeout bool
-
-	taskComparator TaskComparator
-
-	// an optional feature to accept / deny requests for blocks
-	peerBlockRequestFilter PeerBlockRequestFilter
-}
-
-type counters struct {
-	blocksRecvd    uint64
-	dupBlocksRecvd uint64
-	dupDataRecvd   uint64
-	blocksSent     uint64
-	dataSent       uint64
-	dataRecvd      uint64
-	messagesRecvd  uint64
-	messagesSent   uint64
-}
-
-// GetBlock attempts to retrieve a particular block from peers within the
-// deadline enforced by the context.
-func (bs *Bitswap) GetBlock(parent context.Context, k cid.Cid) (blocks.Block, error) {
-	return bsgetter.SyncGetBlock(parent, k, bs.GetBlocks)
-}
-
-// WantlistForPeer returns the currently understood list of blocks requested by a
-// given peer.
-func (bs *Bitswap) WantlistForPeer(p peer.ID) []cid.Cid {
-	var out []cid.Cid
-	for _, e := range bs.engine.WantlistForPeer(p) {
-		out = append(out, e.Cid)
-	}
-	return out
-}
-
-// LedgerForPeer returns aggregated data about blocks swapped and communication
-// with a given peer.
-func (bs *Bitswap) LedgerForPeer(p peer.ID) *decision.Receipt {
-	return bs.engine.LedgerForPeer(p)
-}
-
-// GetBlocks returns a channel where the caller may receive blocks that
-// correspond to the provided |keys|. Returns an error if BitSwap is unable to
-// begin this request within the deadline enforced by the context.
-//
-// NB: Your request remains open until the context expires. To conserve
-// resources, provide a context with a reasonably short deadline (ie. not one
-// that lasts throughout the lifetime of the server)
-func (bs *Bitswap) GetBlocks(ctx context.Context, keys []cid.Cid) (<-chan blocks.Block, error) {
-	session := bs.sm.NewSession(ctx, bs.provSearchDelay, bs.rebroadcastDelay)
-	return session.GetBlocks(ctx, keys)
-}
-
-// HasBlock announces the existence of a block to this bitswap service. The
-// service will potentially notify its peers.
-func (bs *Bitswap) HasBlock(ctx context.Context, blk blocks.Block) error {
-	return bs.receiveBlocksFrom(ctx, "", []blocks.Block{blk}, nil, nil)
-=======
 func (bs *Bitswap) NotifyNewBlocks(ctx context.Context, blks ...blocks.Block) error {
 	return multierr.Combine(
 		bs.Client.NotifyNewBlocks(ctx, blks...),
 		bs.Server.NotifyNewBlocks(ctx, blks...),
 	)
->>>>>>> 13c89f1b
 }
 
 type Stat struct {
